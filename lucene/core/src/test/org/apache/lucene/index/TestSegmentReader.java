--- conflicted
+++ resolved
@@ -168,19 +168,10 @@
 
   public static void checkNorms(FieldTypes fieldTypes, LeafReader reader) throws IOException {
     // test omit norms
-<<<<<<< HEAD
     for (String fieldName : fieldTypes.getFieldNames()) {
-      if (fieldTypes.getIndexOptions(fieldName) != null) {
+      if (fieldTypes.getIndexOptions(fieldName) != IndexOptions.NONE) {
         assertEquals("field " + fieldName, reader.getNormValues(fieldName) != null, fieldTypes.getNorms(fieldName));
         if (reader.getNormValues(fieldName) == null) {
-=======
-    for (int i=0; i<DocHelper.fields.length; i++) {
-      IndexableField f = DocHelper.fields[i];
-      if (f.fieldType().indexOptions() != IndexOptions.NONE) {
-        assertEquals(reader.getNormValues(f.name()) != null, !f.fieldType().omitNorms());
-        assertEquals(reader.getNormValues(f.name()) != null, !DocHelper.noNorms.containsKey(f.name()));
-        if (reader.getNormValues(f.name()) == null) {
->>>>>>> 6d827b40
           // test for norms of null
           NumericDocValues norms = MultiDocValues.getNormValues(reader, fieldName);
           assertNull(norms);

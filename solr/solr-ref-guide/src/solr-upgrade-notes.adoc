--- conflicted
+++ resolved
@@ -53,9 +53,6 @@
 *Deprecations*
 
 * The autoscaling framework is now formally deprecated and will be removed in Solr 9.0.
-<<<<<<< HEAD
-The Solr community is working on a plugin to replace this functionality, with the goal for it to be ready by the time 9.0 is released.
-=======
 The Solr community is working on pluggable API to replace this functionality, with the goal for it to be ready by the time 9.0 is released. Deprecations include: autoscaling policy, triggers, `withCollection` support, simulation framework, autoscaling suggestions tab in the UI, `autoAddReplicas` and `UTILIZENODE` command.
 
 * Similarly, rule-based replica placement strategy has been deprecated and will be replaced
@@ -63,7 +60,6 @@
 
 * Support for detecting spinning disks has been removed in LUCENE-9576. Corresponding
 `spins` metrics in Solr still exist but now they always return `false` and will be removed in Solr 9.0.
->>>>>>> 4bf25415
 
 *Legacy Scaling (non-SolrCloud) Terminology Updated*
 

/*
 * Licensed to the Apache Software Foundation (ASF) under one or more
 * contributor license agreements.  See the NOTICE file distributed with
 * this work for additional information regarding copyright ownership.
 * The ASF licenses this file to You under the Apache License, Version 2.0
 * (the "License"); you may not use this file except in compliance with
 * the License.  You may obtain a copy of the License at
 *
 *     http://www.apache.org/licenses/LICENSE-2.0
 *
 * Unless required by applicable law or agreed to in writing, software
 * distributed under the License is distributed on an "AS IS" BASIS,
 * WITHOUT WARRANTIES OR CONDITIONS OF ANY KIND, either express or implied.
 * See the License for the specific language governing permissions and
 * limitations under the License.
 */
package org.apache.solr.cloud;

import java.io.File;
import java.io.IOException;
import java.lang.invoke.MethodHandles;
import java.nio.charset.StandardCharsets;
import java.util.ArrayList;
import java.util.Collection;
import java.util.HashMap;
import java.util.HashSet;
import java.util.List;
import java.util.Map;
import java.util.Properties;
import java.util.Set;
import java.util.concurrent.TimeUnit;

import org.apache.lucene.util.LuceneTestCase.Slow;
import org.apache.solr.JSONTestUtil;
import org.apache.solr.SolrTestCaseJ4.SuppressSSL;
import org.apache.solr.client.solrj.SolrServerException;
import org.apache.solr.client.solrj.embedded.JettySolrRunner;
import org.apache.solr.client.solrj.impl.CloudSolrClient;
import org.apache.solr.client.solrj.impl.HttpSolrClient;
import org.apache.solr.client.solrj.request.QueryRequest;
import org.apache.solr.client.solrj.request.UpdateRequest;
import org.apache.solr.common.SolrException;
import org.apache.solr.common.SolrInputDocument;
import org.apache.solr.common.cloud.ClusterState;
import org.apache.solr.common.cloud.Replica;
import org.apache.solr.common.cloud.Slice;
import org.apache.solr.common.cloud.SolrZkClient;
import org.apache.solr.common.cloud.ZkCoreNodeProps;
import org.apache.solr.common.cloud.ZkStateReader;
import org.apache.solr.common.util.NamedList;
import org.apache.solr.core.CoreContainer;
import org.apache.solr.core.SolrCore;
import org.apache.solr.update.UpdateLog;
import org.apache.solr.util.MockCoreContainer.MockCoreDescriptor;
import org.apache.solr.util.RTimer;
import org.junit.Test;
import org.slf4j.Logger;
import org.slf4j.LoggerFactory;

/**
 * Simulates HTTP partitions between a leader and replica but the replica does
 * not lose its ZooKeeper connection.
 */

@Slow
@SuppressSSL(bugUrl = "https://issues.apache.org/jira/browse/SOLR-5776")
public class HttpPartitionTest extends AbstractFullDistribZkTestBase {
  
  private static final Logger log = LoggerFactory.getLogger(MethodHandles.lookup().lookupClass());
  
  // To prevent the test assertions firing too fast before cluster state
  // recognizes (and propagates) partitions
  protected static final long sleepMsBeforeHealPartition = 300;

  // give plenty of time for replicas to recover when running in slow Jenkins test envs
  protected static final int maxWaitSecsToSeeAllActive = 90;

  private final boolean onlyLeaderIndexes = random().nextBoolean();

  public HttpPartitionTest() {
    super();
    sliceCount = 2;
    fixShardCount(3);
  }

  @Override
<<<<<<< HEAD
  protected int getRealtimeReplicas() {
    return onlyLeaderIndexes? 1 : -1;
=======
  protected boolean useTlogReplicas() {
    return onlyLeaderIndexes;
>>>>>>> ea79c668
  }

  /**
   * We need to turn off directUpdatesToLeadersOnly due to SOLR-9512
   */
  @Override
  protected CloudSolrClient createCloudClient(String defaultCollection) {
    CloudSolrClient client = new CloudSolrClient.Builder()
        .withZkHost(zkServer.getZkAddress())
        .sendDirectUpdatesToAnyShardReplica()
        .build();
    client.setParallelUpdates(random().nextBoolean());
    if (defaultCollection != null) client.setDefaultCollection(defaultCollection);
    client.getLbClient().setConnectionTimeout(30000);
    client.getLbClient().setSoTimeout(60000);
    return client;
  }

  /**
   * Overrides the parent implementation to install a SocketProxy in-front of the Jetty server.
   */
  @Override
  public JettySolrRunner createJetty(File solrHome, String dataDir,
      String shardList, String solrConfigOverride, String schemaOverride, Replica.Type replicaType)
      throws Exception
  {
    return createProxiedJetty(solrHome, dataDir, shardList, solrConfigOverride, schemaOverride, replicaType);
  }

  @Test
  public void test() throws Exception {
    waitForThingsToLevelOut(30000);

    testLeaderInitiatedRecoveryCRUD();

    // Tests that if we set a minRf that's not satisfied, no recovery is requested, but if minRf is satisfied,
    // recovery is requested
    testMinRf();

    waitForThingsToLevelOut(30000);

    // test a 1x2 collection
    testRf2();

    waitForThingsToLevelOut(30000);

    // now do similar for a 1x3 collection while taking 2 replicas on-and-off
    // each time
    testRf3();

    waitForThingsToLevelOut(30000);

    // have the leader lose its Zk session temporarily
    testLeaderZkSessionLoss();

    waitForThingsToLevelOut(30000);

    log.info("HttpPartitionTest succeeded ... shutting down now!");
  }

  /**
   * Tests handling of lir state znodes.
   */
  protected void testLeaderInitiatedRecoveryCRUD() throws Exception {
    String testCollectionName = "c8n_crud_1x2";
    String shardId = "shard1";
    createCollectionRetry(testCollectionName, 1, 2, 1);
    cloudClient.setDefaultCollection(testCollectionName);

    Replica leader = cloudClient.getZkStateReader().getLeaderRetry(testCollectionName, shardId);
    JettySolrRunner leaderJetty = getJettyOnPort(getReplicaPort(leader));

    CoreContainer cores = leaderJetty.getCoreContainer();
    ZkController zkController = cores.getZkController();
    assertNotNull("ZkController is null", zkController);

    Replica notLeader =
        ensureAllReplicasAreActive(testCollectionName, shardId, 1, 2, maxWaitSecsToSeeAllActive).get(0);

    ZkCoreNodeProps replicaCoreNodeProps = new ZkCoreNodeProps(notLeader);
    String replicaUrl = replicaCoreNodeProps.getCoreUrl();

    MockCoreDescriptor cd = new MockCoreDescriptor() {
      public CloudDescriptor getCloudDescriptor() {
        return new CloudDescriptor(leader.getStr(ZkStateReader.CORE_NAME_PROP), new Properties(), this) {
          @Override
          public String getCoreNodeName() {
            return leader.getName();
          }
          @Override
          public boolean isLeader() {
            return true;
          }
        };
      }
    };
    
    zkController.updateLeaderInitiatedRecoveryState(testCollectionName, shardId, notLeader.getName(), Replica.State.DOWN, cd, true);
    Map<String,Object> lirStateMap = zkController.getLeaderInitiatedRecoveryStateObject(testCollectionName, shardId, notLeader.getName());
    assertNotNull(lirStateMap);
    assertSame(Replica.State.DOWN, Replica.State.getState((String) lirStateMap.get(ZkStateReader.STATE_PROP)));

    // test old non-json format handling
    SolrZkClient zkClient = zkController.getZkClient();
    String znodePath = zkController.getLeaderInitiatedRecoveryZnodePath(testCollectionName, shardId, notLeader.getName());
    zkClient.setData(znodePath, "down".getBytes(StandardCharsets.UTF_8), true);
    lirStateMap = zkController.getLeaderInitiatedRecoveryStateObject(testCollectionName, shardId, notLeader.getName());
    assertNotNull(lirStateMap);
    assertSame(Replica.State.DOWN, Replica.State.getState((String) lirStateMap.get(ZkStateReader.STATE_PROP)));
    zkClient.delete(znodePath, -1, false);

    // try to clean up
    attemptCollectionDelete(cloudClient, testCollectionName);
  }

  protected void testMinRf() throws Exception {
    // create a collection that has 1 shard and 3 replicas
    String testCollectionName = "collMinRf_1x3";
    createCollection(testCollectionName, 1, 3, 1);
    cloudClient.setDefaultCollection(testCollectionName);

    sendDoc(1, 2);

    List<Replica> notLeaders =
        ensureAllReplicasAreActive(testCollectionName, "shard1", 1, 3, maxWaitSecsToSeeAllActive);
    assertTrue("Expected 2 non-leader replicas for collection " + testCollectionName
            + " but found " + notLeaders.size() + "; clusterState: "
            + printClusterStateInfo(testCollectionName),
        notLeaders.size() == 2);

    assertDocsExistInAllReplicas(notLeaders, testCollectionName, 1, 1);

    // Now introduce a network partition between the leader and 1 replica, so a minRf of 2 is still achieved
    SocketProxy proxy0 = getProxyForReplica(notLeaders.get(0));

    proxy0.close();

    // indexing during a partition
    int achievedRf = sendDoc(2, 2);
    assertEquals("Unexpected achieved replication factor", 2, achievedRf);

    Thread.sleep(sleepMsBeforeHealPartition);

    // Verify that the partitioned replica is DOWN
    ZkStateReader zkr = cloudClient.getZkStateReader();
    zkr.forceUpdateCollection(testCollectionName);; // force the state to be fresh
    ClusterState cs = zkr.getClusterState();
    Collection<Slice> slices = cs.getActiveSlices(testCollectionName);
    Slice slice = slices.iterator().next();
    Replica partitionedReplica = slice.getReplica(notLeaders.get(0).getName());
    assertEquals("The partitioned replica did not get marked down",
        Replica.State.DOWN.toString(), partitionedReplica.getStr(ZkStateReader.STATE_PROP));

    proxy0.reopen();

    notLeaders =
        ensureAllReplicasAreActive(testCollectionName, "shard1", 1, 3, maxWaitSecsToSeeAllActive);

    // Since minRf is achieved, we expect recovery, so we expect seeing 2 documents
    assertDocsExistInAllReplicas(notLeaders, testCollectionName, 1, 2);

    // Now introduce a network partition between the leader and both of its replicas, so a minRf of 2 is NOT achieved
    proxy0 = getProxyForReplica(notLeaders.get(0));
    proxy0.close();
    SocketProxy proxy1 = getProxyForReplica(notLeaders.get(1));
    proxy1.close();

    achievedRf = sendDoc(3, 2);
    assertEquals("Unexpected achieved replication factor", 1, achievedRf);

    Thread.sleep(sleepMsBeforeHealPartition);

    // Verify that the partitioned replicas are NOT DOWN since minRf wasn't achieved
    ensureAllReplicasAreActive(testCollectionName, "shard1", 1, 3, 1);

    proxy0.reopen();
    proxy1.reopen();

    notLeaders =
        ensureAllReplicasAreActive(testCollectionName, "shard1", 1, 3, maxWaitSecsToSeeAllActive);

    // Check that doc 3 is on the leader but not on the notLeaders
    Replica leader = cloudClient.getZkStateReader().getLeaderRetry(testCollectionName, "shard1", 10000);
    try (HttpSolrClient leaderSolr = getHttpSolrClient(leader, testCollectionName)) {
      assertDocExists(leaderSolr, testCollectionName, "3");
    }

    for (Replica notLeader : notLeaders) {
      try (HttpSolrClient notLeaderSolr = getHttpSolrClient(notLeader, testCollectionName)) {
        assertDocNotExists(notLeaderSolr, testCollectionName, "3");
      }
    }

    // Retry sending doc 3
    achievedRf = sendDoc(3, 2);
    assertEquals("Unexpected achieved replication factor", 3, achievedRf);

    // Now doc 3 should be on all replicas
    assertDocsExistInAllReplicas(notLeaders, testCollectionName, 1, 3);
  }

  protected void testRf2() throws Exception {
    // create a collection that has 1 shard but 2 replicas
    String testCollectionName = "c8n_1x2";
    createCollectionRetry(testCollectionName, 1, 2, 1);
    cloudClient.setDefaultCollection(testCollectionName);
    
    sendDoc(1);
    
    Replica notLeader = 
        ensureAllReplicasAreActive(testCollectionName, "shard1", 1, 2, maxWaitSecsToSeeAllActive).get(0);
    
    // ok, now introduce a network partition between the leader and the replica
    SocketProxy proxy = getProxyForReplica(notLeader);
    
    proxy.close();
    
    // indexing during a partition
    sendDoc(2);
    
    // Have the partition last at least 1 sec
    // While this gives the impression that recovery is timing related, this is
    // really only
    // to give time for the state to be written to ZK before the test completes.
    // In other words,
    // without a brief pause, the test finishes so quickly that it doesn't give
    // time for the recovery process to kick-in
    Thread.sleep(sleepMsBeforeHealPartition);
    
    proxy.reopen();
    
    List<Replica> notLeaders = 
        ensureAllReplicasAreActive(testCollectionName, "shard1", 1, 2, maxWaitSecsToSeeAllActive);
    
    sendDoc(3);
    
    // sent 3 docs in so far, verify they are on the leader and replica
    assertDocsExistInAllReplicas(notLeaders, testCollectionName, 1, 3);

    // Get the max version from the replica core to make sure it gets updated after recovery (see SOLR-7625)
    JettySolrRunner replicaJetty = getJettyOnPort(getReplicaPort(notLeader));
    CoreContainer coreContainer = replicaJetty.getCoreContainer();
    ZkCoreNodeProps replicaCoreNodeProps = new ZkCoreNodeProps(notLeader);
    String coreName = replicaCoreNodeProps.getCoreName();
    Long maxVersionBefore = null;
    try (SolrCore core = coreContainer.getCore(coreName)) {
      assertNotNull("Core '"+coreName+"' not found for replica: "+notLeader.getName(), core);
      UpdateLog ulog = core.getUpdateHandler().getUpdateLog();
      maxVersionBefore = ulog.getCurrentMaxVersion();
    }
    assertNotNull("max version bucket seed not set for core " + coreName, maxVersionBefore);
    log.info("Looked up max version bucket seed "+maxVersionBefore+" for core "+coreName);

    // now up the stakes and do more docs
    int numDocs = TEST_NIGHTLY ? 1000 : 100;
    boolean hasPartition = false;
    for (int d = 0; d < numDocs; d++) {
      // create / restore partition every 100 docs
      if (d % 10 == 0) {
        if (hasPartition) {
          proxy.reopen();
          hasPartition = false;
        } else {
          if (d >= 10) {
            proxy.close();
            hasPartition = true;
            Thread.sleep(sleepMsBeforeHealPartition);
          }
        }
      }
      sendDoc(d + 4); // 4 is offset as we've already indexed 1-3
    }
    
    // restore connectivity if lost
    if (hasPartition) {
      proxy.reopen();
    }
    
    notLeaders = ensureAllReplicasAreActive(testCollectionName, "shard1", 1, 2, maxWaitSecsToSeeAllActive);

    try (SolrCore core = coreContainer.getCore(coreName)) {
      assertNotNull("Core '" + coreName + "' not found for replica: " + notLeader.getName(), core);
      Long currentMaxVersion = core.getUpdateHandler().getUpdateLog().getCurrentMaxVersion();
      log.info("After recovery, looked up NEW max version bucket seed " + currentMaxVersion +
          " for core " + coreName + ", was: " + maxVersionBefore);
      assertTrue("max version bucket seed not updated after recovery!", currentMaxVersion > maxVersionBefore);
    }

    // verify all docs received
    assertDocsExistInAllReplicas(notLeaders, testCollectionName, 1, numDocs + 3);

    log.info("testRf2 succeeded ... deleting the "+testCollectionName+" collection");

    // try to clean up
    attemptCollectionDelete(cloudClient, testCollectionName);
  }
  
  protected void testRf3() throws Exception {
    // create a collection that has 1 shard but 2 replicas
    String testCollectionName = "c8n_1x3";
    createCollectionRetry(testCollectionName, 1, 3, 1);
    
    cloudClient.setDefaultCollection(testCollectionName);
    
    sendDoc(1);

    List<Replica> notLeaders = 
        ensureAllReplicasAreActive(testCollectionName, "shard1", 1, 3, maxWaitSecsToSeeAllActive);
    assertTrue("Expected 2 replicas for collection " + testCollectionName
        + " but found " + notLeaders.size() + "; clusterState: "
        + printClusterStateInfo(testCollectionName),
        notLeaders.size() == 2);

    // ok, now introduce a network partition between the leader and the replica
    SocketProxy proxy0 = getProxyForReplica(notLeaders.get(0));
    
    proxy0.close();
    
    // indexing during a partition
    sendDoc(2);
    
    Thread.sleep(sleepMsBeforeHealPartition);
    
    proxy0.reopen();
    
    SocketProxy proxy1 = getProxyForReplica(notLeaders.get(1));
    
    proxy1.close();
    
    sendDoc(3);
    
    Thread.sleep(sleepMsBeforeHealPartition);
    proxy1.reopen();
    
    // sent 4 docs in so far, verify they are on the leader and replica
    notLeaders = ensureAllReplicasAreActive(testCollectionName, "shard1", 1, 3, maxWaitSecsToSeeAllActive); 
    
    sendDoc(4);
    
    assertDocsExistInAllReplicas(notLeaders, testCollectionName, 1, 4);

    log.info("testRf3 succeeded ... deleting the "+testCollectionName+" collection");

    // try to clean up
    attemptCollectionDelete(cloudClient, testCollectionName);
  }

  // test inspired by SOLR-6511
  protected void testLeaderZkSessionLoss() throws Exception {

    String testCollectionName = "c8n_1x2_leader_session_loss";
    createCollectionRetry(testCollectionName, 1, 2, 1);
    cloudClient.setDefaultCollection(testCollectionName);

    sendDoc(1);

    List<Replica> notLeaders =
        ensureAllReplicasAreActive(testCollectionName, "shard1", 1, 2, maxWaitSecsToSeeAllActive);
    assertTrue("Expected 1 replicas for collection " + testCollectionName
            + " but found " + notLeaders.size() + "; clusterState: "
            + printClusterStateInfo(testCollectionName),
        notLeaders.size() == 1);

    Replica leader =
        cloudClient.getZkStateReader().getLeaderRetry(testCollectionName, "shard1");
    String leaderNode = leader.getNodeName();
    assertNotNull("Could not find leader for shard1 of "+
        testCollectionName+"; clusterState: "+printClusterStateInfo(testCollectionName), leader);
    JettySolrRunner leaderJetty = getJettyOnPort(getReplicaPort(leader));


    SolrInputDocument doc = new SolrInputDocument();
    doc.addField(id, String.valueOf(2));
    doc.addField("a_t", "hello" + 2);

    // cause leader migration by expiring the current leader's zk session
    chaosMonkey.expireSession(leaderJetty);

    String expectedNewLeaderCoreNodeName = notLeaders.get(0).getName();
    long timeout = System.nanoTime() + TimeUnit.NANOSECONDS.convert(60, TimeUnit.SECONDS);
    while (System.nanoTime() < timeout) {
      String currentLeaderName = null;
      try {
        Replica currentLeader =
            cloudClient.getZkStateReader().getLeaderRetry(testCollectionName, "shard1");
        currentLeaderName = currentLeader.getName();
      } catch (Exception exc) {}

      if (expectedNewLeaderCoreNodeName.equals(currentLeaderName))
        break; // new leader was elected after zk session expiration

      Thread.sleep(500);
    }

    Replica currentLeader =
        cloudClient.getZkStateReader().getLeaderRetry(testCollectionName, "shard1");
    assertEquals(expectedNewLeaderCoreNodeName, currentLeader.getName());

    // TODO: This test logic seems to be timing dependent and fails on Jenkins
    // need to come up with a better approach
    log.info("Sending doc 2 to old leader "+leader.getName());
    try ( HttpSolrClient leaderSolr = getHttpSolrClient(leader, testCollectionName)) {
    
      leaderSolr.add(doc);
      leaderSolr.close();

      // if the add worked, then the doc must exist on the new leader
      try (HttpSolrClient newLeaderSolr = getHttpSolrClient(currentLeader, testCollectionName)) {
        assertDocExists(newLeaderSolr, testCollectionName, "2");
      }

    } catch (SolrException exc) {
      // this is ok provided the doc doesn't exist on the current leader
      try (HttpSolrClient client = getHttpSolrClient(currentLeader, testCollectionName)) {
        client.add(doc); // this should work
      }
    } 

    List<Replica> participatingReplicas = getActiveOrRecoveringReplicas(testCollectionName, "shard1");
    Set<String> replicasToCheck = new HashSet<>();
    for (Replica stillUp : participatingReplicas)
      replicasToCheck.add(stillUp.getName());
    waitToSeeReplicasActive(testCollectionName, "shard1", replicasToCheck, 20);
    assertDocsExistInAllReplicas(participatingReplicas, testCollectionName, 1, 2);

    log.info("testLeaderZkSessionLoss succeeded ... deleting the "+testCollectionName+" collection");

    // try to clean up
    attemptCollectionDelete(cloudClient, testCollectionName);
  }

  protected List<Replica> getActiveOrRecoveringReplicas(String testCollectionName, String shardId) throws Exception {    
    Map<String,Replica> activeReplicas = new HashMap<String,Replica>();    
    ZkStateReader zkr = cloudClient.getZkStateReader();
    ClusterState cs = zkr.getClusterState();
    assertNotNull(cs);
    for (Slice shard : cs.getActiveSlices(testCollectionName)) {
      if (shard.getName().equals(shardId)) {
        for (Replica replica : shard.getReplicas()) {
          final Replica.State state = replica.getState();
          if (state == Replica.State.ACTIVE || state == Replica.State.RECOVERING) {
            activeReplicas.put(replica.getName(), replica);
          }
        }
      }
    }        
    List<Replica> replicas = new ArrayList<Replica>();
    replicas.addAll(activeReplicas.values());
    return replicas;
  }  

  protected void assertDocsExistInAllReplicas(List<Replica> notLeaders,
      String testCollectionName, int firstDocId, int lastDocId)
      throws Exception {
    Replica leader =
        cloudClient.getZkStateReader().getLeaderRetry(testCollectionName, "shard1", 10000);
    HttpSolrClient leaderSolr = getHttpSolrClient(leader, testCollectionName);
    List<HttpSolrClient> replicas =
        new ArrayList<HttpSolrClient>(notLeaders.size());

    for (Replica r : notLeaders) {
      replicas.add(getHttpSolrClient(r, testCollectionName));
    }
    try {
      for (int d = firstDocId; d <= lastDocId; d++) {
        String docId = String.valueOf(d);
        assertDocExists(leaderSolr, testCollectionName, docId);
        for (HttpSolrClient replicaSolr : replicas) {
          assertDocExists(replicaSolr, testCollectionName, docId);
        }
      }
    } finally {
      if (leaderSolr != null) {
        leaderSolr.close();
      }
      for (HttpSolrClient replicaSolr : replicas) {
        replicaSolr.close();
      }
    }
  }

  protected HttpSolrClient getHttpSolrClient(Replica replica, String coll) throws Exception {
    ZkCoreNodeProps zkProps = new ZkCoreNodeProps(replica);
    String url = zkProps.getBaseUrl() + "/" + coll;
    return getHttpSolrClient(url);
  }

  protected int sendDoc(int docId) throws Exception {
    return sendDoc(docId, null);
  }
  
  protected int sendDoc(int docId, Integer minRf) throws Exception {
    SolrInputDocument doc = new SolrInputDocument();
    doc.addField(id, String.valueOf(docId));
    doc.addField("a_t", "hello" + docId);

    UpdateRequest up = new UpdateRequest();
    if (minRf != null) {
      up.setParam(UpdateRequest.MIN_REPFACT, String.valueOf(minRf));
    }
    up.add(doc);

    return cloudClient.getMinAchievedReplicationFactor(cloudClient.getDefaultCollection(), cloudClient.request(up));
  }

  /**
   * Query the real-time get handler for a specific doc by ID to verify it
   * exists in the provided server, using distrib=false so it doesn't route to another replica.
   */
  @SuppressWarnings("rawtypes")
  protected void assertDocExists(HttpSolrClient solr, String coll, String docId) throws Exception {
    NamedList rsp = realTimeGetDocId(solr, docId);
    String match = JSONTestUtil.matchObj("/id", rsp.get("doc"), new Integer(docId));
    assertTrue("Doc with id=" + docId + " not found in " + solr.getBaseURL()
        + " due to: " + match + "; rsp="+rsp, match == null);
  }

  protected void assertDocNotExists(HttpSolrClient solr, String coll, String docId) throws Exception {
    NamedList rsp = realTimeGetDocId(solr, docId);
    String match = JSONTestUtil.matchObj("/id", rsp.get("doc"), new Integer(docId));
    assertTrue("Doc with id=" + docId + " is found in " + solr.getBaseURL()
        + " due to: " + match + "; rsp="+rsp, match != null);
  }

  private NamedList realTimeGetDocId(HttpSolrClient solr, String docId) throws SolrServerException, IOException {
    QueryRequest qr = new QueryRequest(params("qt", "/get", "id", docId, "distrib", "false"));
    return solr.request(qr);
  }

  protected int getReplicaPort(Replica replica) {
    String replicaNode = replica.getNodeName();    
    String tmp = replicaNode.substring(replicaNode.indexOf(':')+1);
    if (tmp.indexOf('_') != -1)
      tmp = tmp.substring(0,tmp.indexOf('_'));
    return Integer.parseInt(tmp);    
  }

  protected void waitToSeeReplicasActive(String testCollectionName, String shardId, Set<String> replicasToCheck, int maxWaitSecs) throws Exception {
    final RTimer timer = new RTimer();

    ZkStateReader zkr = cloudClient.getZkStateReader();
    zkr.forceUpdateCollection(testCollectionName);
    ClusterState cs = zkr.getClusterState();
    Collection<Slice> slices = cs.getActiveSlices(testCollectionName);
    boolean allReplicasUp = false;
    long waitMs = 0L;
    long maxWaitMs = maxWaitSecs * 1000L;
    while (waitMs < maxWaitMs && !allReplicasUp) {
      cs = cloudClient.getZkStateReader().getClusterState();
      assertNotNull(cs);
      Slice shard = cs.getSlice(testCollectionName, shardId);
      assertNotNull("No Slice for "+shardId, shard);
      allReplicasUp = true; // assume true

      // wait to see all replicas are "active"
      for (Replica replica : shard.getReplicas()) {
        if (!replicasToCheck.contains(replica.getName()))
          continue;

        final Replica.State state = replica.getState();
        if (state != Replica.State.ACTIVE) {
          log.info("Replica " + replica.getName() + " is currently " + state);
          allReplicasUp = false;
        }
      }

      if (!allReplicasUp) {
        try {
          Thread.sleep(200L);
        } catch (Exception ignoreMe) {}
        waitMs += 200L;
      }
    } // end while

    if (!allReplicasUp)
      fail("Didn't see replicas "+ replicasToCheck +
          " come up within " + maxWaitMs + " ms! ClusterState: " + printClusterStateInfo(testCollectionName));

    log.info("Took {} ms to see replicas [{}] become active.", timer.getTime(), replicasToCheck);
  }

}<|MERGE_RESOLUTION|>--- conflicted
+++ resolved
@@ -84,13 +84,8 @@
   }
 
   @Override
-<<<<<<< HEAD
-  protected int getRealtimeReplicas() {
-    return onlyLeaderIndexes? 1 : -1;
-=======
   protected boolean useTlogReplicas() {
     return onlyLeaderIndexes;
->>>>>>> ea79c668
   }
 
   /**

--- conflicted
+++ resolved
@@ -96,12 +96,8 @@
                      String coreAdminHandlerClass, String collectionsAdminHandlerClass,
                      String healthCheckHandlerClass, String infoHandlerClass, String configSetsHandlerClass,
                      LogWatcherConfig logWatcherConfig, CloudConfig cloudConfig, Integer coreLoadThreads, int replayUpdatesThreads,
-<<<<<<< HEAD
-                     int collectorsPoolSize, int transientCacheSize, boolean useSchemaCache, String managementPath, SolrResourceLoader loader,
-=======
-                     int transientCacheSize, boolean useSchemaCache, String managementPath,
+                     int collectorsPoolSize, int transientCacheSize, boolean useSchemaCache, String managementPath,
                      Path solrHome, SolrResourceLoader loader,
->>>>>>> a003f646
                      Properties solrProperties, PluginInfo[] backupRepositoryPlugins,
                      MetricsConfig metricsConfig, PluginInfo transientCacheConfig, PluginInfo tracerConfig,
                      boolean fromZookeeper, Set<Path> allowPaths) {
@@ -499,11 +495,7 @@
       return new NodeConfig(nodeName, coreRootDirectory, solrDataHome, booleanQueryMaxClauseCount,
                             configSetBaseDirectory, sharedLibDirectory, shardHandlerFactoryConfig,
                             updateShardHandlerConfig, coreAdminHandlerClass, collectionsAdminHandlerClass, healthCheckHandlerClass, infoHandlerClass, configSetsHandlerClass,
-<<<<<<< HEAD
-                            logWatcherConfig, cloudConfig, coreLoadThreads, replayUpdatesThreads, collectorsPoolSize, transientCacheSize, useSchemaCache, managementPath, loader, solrProperties,
-                            backupRepositoryPlugins, metricsConfig, transientCacheConfig, tracerConfig);
-=======
-                            logWatcherConfig, cloudConfig, coreLoadThreads, replayUpdatesThreads, transientCacheSize, useSchemaCache, managementPath,
+                            logWatcherConfig, cloudConfig, coreLoadThreads, replayUpdatesThreads, collectorsPoolSize, transientCacheSize, useSchemaCache, managementPath,
                             solrHome, loader, solrProperties,
                             backupRepositoryPlugins, metricsConfig, transientCacheConfig, tracerConfig, fromZookeeper, allowPaths);
     }
@@ -511,7 +503,6 @@
     public NodeConfigBuilder setSolrResourceLoader(SolrResourceLoader resourceLoader) {
       this.loader = resourceLoader;
       return this;
->>>>>>> a003f646
     }
   }
 }
